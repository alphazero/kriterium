<<<<<<< HEAD
###`errors`

This package provides a light weight and easy to use error definition and matching api for Go.

####`documentation`

=======
####`errors`
This package provides a light weight and easy to use error definition and matching api for Go.

####`documentation`
>>>>>>> 792534dc
See [package go docs](https://godoc.org/github.com/elasticsearch/escargo/errors) for detailed usage examples.<|MERGE_RESOLUTION|>--- conflicted
+++ resolved
@@ -1,14 +1,5 @@
-<<<<<<< HEAD
-###`errors`
-
-This package provides a light weight and easy to use error definition and matching api for Go.
-
-####`documentation`
-
-=======
 ####`errors`
 This package provides a light weight and easy to use error definition and matching api for Go.
 
 ####`documentation`
->>>>>>> 792534dc
 See [package go docs](https://godoc.org/github.com/elasticsearch/escargo/errors) for detailed usage examples.